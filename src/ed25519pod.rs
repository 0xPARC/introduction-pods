--- conflicted
+++ resolved
@@ -134,11 +134,7 @@
 
         measure_gates_end!(builder, measure);
         Ed25519PodVerifyTarget {
-<<<<<<< HEAD
-            vds_root,
-=======
             vd_root,
->>>>>>> 3506c20e
             id,
             proof: proof_targ,
         }
@@ -477,11 +473,7 @@
 
         let ed25519_pod = timed!(
             "Ed25519Pod::new",
-<<<<<<< HEAD
-            Ed25519Pod::new(&params, vdset.root(), msg, sig, namespace).unwrap()
-=======
             Ed25519Pod::new_boxed(&params, &vdset, &msg, &sig, &namespace).unwrap()
->>>>>>> 3506c20e
         );
 
         Ok((ed25519_pod, params, vdset))
