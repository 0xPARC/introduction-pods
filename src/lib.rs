#![feature(trait_upcasting)]
use std::fmt;

use pod2::middleware::TypedValue;

<<<<<<< HEAD
pub mod ed25519pod;

pub enum PodType {
    Ed25519 = 1002,
=======
pub mod ecdsapod;

pub enum PodType {
    Ecdsa = 1001,
>>>>>>> 11de6e17
}

impl fmt::Display for PodType {
    fn fmt(&self, f: &mut fmt::Formatter<'_>) -> fmt::Result {
        match self {
<<<<<<< HEAD
            PodType::Ed25519 => write!(f, "Ed25519"),
=======
            PodType::Ecdsa => write!(f, "Ecdsa"),
>>>>>>> 11de6e17
        }
    }
}
impl From<PodType> for TypedValue {
    fn from(t: PodType) -> Self {
        TypedValue::from(t as i64)
    }
}<|MERGE_RESOLUTION|>--- conflicted
+++ resolved
@@ -3,27 +3,19 @@
 
 use pod2::middleware::TypedValue;
 
-<<<<<<< HEAD
+pub mod ecdsapod;
 pub mod ed25519pod;
 
 pub enum PodType {
+    Ecdsa = 1001,
     Ed25519 = 1002,
-=======
-pub mod ecdsapod;
-
-pub enum PodType {
-    Ecdsa = 1001,
->>>>>>> 11de6e17
 }
 
 impl fmt::Display for PodType {
     fn fmt(&self, f: &mut fmt::Formatter<'_>) -> fmt::Result {
         match self {
-<<<<<<< HEAD
             PodType::Ed25519 => write!(f, "Ed25519"),
-=======
             PodType::Ecdsa => write!(f, "Ecdsa"),
->>>>>>> 11de6e17
         }
     }
 }
