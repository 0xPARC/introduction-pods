--- conflicted
+++ resolved
@@ -5,13 +5,8 @@
 
 pub mod ecdsapod;
 pub mod ed25519pod;
-<<<<<<< HEAD
 pub mod gadgets;
 pub mod mdlpod;
-=======
-pub mod mdlpod;
-pub mod mdl;
->>>>>>> cc500545
 
 pub enum PodType {
     Ecdsa = 1001,
