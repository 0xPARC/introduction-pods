--- conflicted
+++ resolved
@@ -11,7 +11,7 @@
 
 serde = "1.0.219"
 serde_json = "1.0.140"
-ssh-key = { version = "0.6.7" }
+ssh-key = { version = "0.6.7", features = ["ed25519"] }
 
 # we use a specific commit to avoid breaking changes in the interfaces, updating
 # to latest pod2 version from time to time.
@@ -21,29 +21,25 @@
 plonky2_ecdsa = {git = "https://github.com/ainta/plonky2-ecdsa"}
 num = { version = "0.4.0", default-features = false }
 plonky2_ed25519 = {git = "https://github.com/ainta/plonky2-ed25519"}
-<<<<<<< HEAD
-ssh-key = { version = "0.6.7", features = ["ed25519"] }
 plonky2_sha256 = { git = "https://github.com/ainta/plonky2-sha256" }
 plonky2_u32 = { git = "https://github.com/ax0/plonky2-u32" }
 
-serde_cbor    = "0.11"
+# RsaPod specific dependencies:
+plonky2_rsa = { git = "https://github.com/dgulotta/plonky2-rsa.git", branch="fast" }
+
+# MdlPod specific dependencies:
+#serde_cbor    = "0.11"
 p256          = { version = "0.13.2", features = ["ecdsa", "pkcs8"] }
-generic-array = "0.13"                  # for 32-byte arrays
-x509-parser   = "0.16"
-pem           = "3"                     # tiny PEM helper
+#generic-array = "0.13"                  # for 32-byte arrays
+#pem           = "3"                     # tiny PEM helper
 sha2          = "0.10"
-typenum       = "1"
+#typenum       = "1"
 memchr = "2.7.5"
 ciborium = "0.2.2"
 
 [dev-dependencies]
 rand = "0.8.5"
-=======
-
-# RsaPod specific dependencies:
-plonky2_rsa = { git = "https://github.com/dgulotta/plonky2-rsa.git", branch="fast" }
-sha2 = "0.10"
->>>>>>> 20ee8c00
+x509-parser   = "0.16"
 
 [features]
 default = []
