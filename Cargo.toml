[package]
name = "introduction-pods"
version = "0.1.0"
edition = "2024"

[dependencies]
itertools = "0.14.0"
anyhow = "1.0.56"
plonky2 = { git = "https://github.com/0xPolygonZero/plonky2" }
base64 = "0.22.1"
serde = "1.0.219"
serde_json = "1.0.140"

# we use a specific commit to avoid breaking changes in the interfaces, updating
# to latest pod2 version from time to time.
pod2 = { git="https://github.com/0xPARC/pod2", rev="0541817116b3d45e88f3f9965877f24791e7f298" }

# EcdsaPod specific dependencies:
plonky2_ecdsa = {git = "https://github.com/ax0/plonky2-ecdsa"}
num = { version = "0.4.0", default-features = false }

<<<<<<< HEAD
# RsaPod specific dependencies:
=======
# Ed25519Pod specific dependencies:
>>>>>>> bad3b804
plonky2_ed25519 = {git = "https://github.com/ainta/plonky2-ed25519"}
plonky2_rsa = { git = "https://github.com/dgulotta/plonky2-rsa.git", branch="fast" }
ssh-key = { version = "0.6.7" }
sha2 = "0.10"

[features]
default = []
metrics = ["pod2/metrics"]
time = ["pod2/time"]<|MERGE_RESOLUTION|>--- conflicted
+++ resolved
@@ -19,12 +19,10 @@
 plonky2_ecdsa = {git = "https://github.com/ax0/plonky2-ecdsa"}
 num = { version = "0.4.0", default-features = false }
 
-<<<<<<< HEAD
+# Ed25519Pod specific dependencies:
+plonky2_ed25519 = {git = "https://github.com/ainta/plonky2-ed25519"}
+
 # RsaPod specific dependencies:
-=======
-# Ed25519Pod specific dependencies:
->>>>>>> bad3b804
-plonky2_ed25519 = {git = "https://github.com/ainta/plonky2-ed25519"}
 plonky2_rsa = { git = "https://github.com/dgulotta/plonky2-rsa.git", branch="fast" }
 ssh-key = { version = "0.6.7" }
 sha2 = "0.10"
