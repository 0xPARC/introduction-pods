[package]
name = "introduction-pods"
version = "0.1.0"
edition = "2024"

[dependencies]
itertools = "0.14.0"
anyhow = "1.0.56"
plonky2 = { git = "https://github.com/0xPolygonZero/plonky2" }
base64 = "0.22.1"

serde = "1.0.219"
serde_json = "1.0.140"

# we use a specific commit to avoid breaking changes in the interfaces, updating
# to latest pod2 version from time to time.
pod2 = { git="https://github.com/0xPARC/pod2", rev="0541817116b3d45e88f3f9965877f24791e7f298" }

# EcdsaPod specific dependencies:
plonky2_ecdsa = {git = "https://github.com/ainta/plonky2-ecdsa"}
num = { version = "0.4.0", default-features = false }
plonky2_ed25519 = {git = "https://github.com/ainta/plonky2-ed25519"}
ssh-key = { version = "0.6.7", features = ["ed25519"] }
<<<<<<< HEAD
memchr = "2.7.5"
ciborium = "0.2.2"
serde = "1.0.219"

[dev-dependencies]
rand = "0.8.5"
=======
plonky2_sha256 = { git = "https://github.com/ainta/plonky2-sha256" }
plonky2_u32 = { git = "https://github.com/ax0/plonky2-u32" }

serde_cbor    = "0.11"
p256          = { version = "0.13.2", features = ["ecdsa", "pkcs8"] }
generic-array = "0.13"                  # for 32-byte arrays
x509-parser   = "0.16"
pem           = "3"                     # tiny PEM helper
sha2          = "0.10"
typenum       = "1"

>>>>>>> cc500545

[features]
default = []
metrics = ["pod2/metrics"]
time = ["pod2/time"]<|MERGE_RESOLUTION|>--- conflicted
+++ resolved
@@ -21,14 +21,6 @@
 num = { version = "0.4.0", default-features = false }
 plonky2_ed25519 = {git = "https://github.com/ainta/plonky2-ed25519"}
 ssh-key = { version = "0.6.7", features = ["ed25519"] }
-<<<<<<< HEAD
-memchr = "2.7.5"
-ciborium = "0.2.2"
-serde = "1.0.219"
-
-[dev-dependencies]
-rand = "0.8.5"
-=======
 plonky2_sha256 = { git = "https://github.com/ainta/plonky2-sha256" }
 plonky2_u32 = { git = "https://github.com/ax0/plonky2-u32" }
 
@@ -39,8 +31,11 @@
 pem           = "3"                     # tiny PEM helper
 sha2          = "0.10"
 typenum       = "1"
+memchr = "2.7.5"
+ciborium = "0.2.2"
 
->>>>>>> cc500545
+[dev-dependencies]
+rand = "0.8.5"
 
 [features]
 default = []
