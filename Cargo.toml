[package]
name = "introduction-pods"
version = "0.1.0"
edition = "2024"

[dependencies]
itertools = "0.14.0"
anyhow = "1.0.56"
plonky2 = { git = "https://github.com/0xPolygonZero/plonky2" }
base64 = "0.22.1"
<<<<<<< HEAD
# we use a specific commit to avoid breaking changes in the interfaces, updating
# to latest pod2 version from time to time.
pod2 = { git="https://github.com/0xPARC/pod2", rev="c66506c04871dd87c40284de31490e33e2179804" }
=======
serde = "1.0.219"
serde_json = "1.0.140"

# we use a specific commit to avoid breaking changes in the interfaces, updating
# to latest pod2 version from time to time.
pod2 = { git="https://github.com/0xPARC/pod2", rev="0541817116b3d45e88f3f9965877f24791e7f298" }
>>>>>>> bad3b804

# EcdsaPod specific dependencies:
plonky2_ecdsa = {git = "https://github.com/ainta/plonky2-ecdsa"}
num = { version = "0.4.0", default-features = false }
plonky2_ed25519 = {git = "https://github.com/ainta/plonky2-ed25519"}
ssh-key = { version = "0.6.7", features = ["ed25519"] }
plonky2_sha256 = { git = "https://github.com/ainta/plonky2-sha256" }
plonky2_u32 = { git = "https://github.com/ax0/plonky2-u32" }

serde         = { version = "1", features = ["derive"] }
serde_cbor    = "0.11"
p256          = { version = "0.13.2", features = ["ecdsa", "pkcs8"] }
generic-array = "0.13"                  # for 32-byte arrays
x509-parser   = "0.16"
pem           = "3"                     # tiny PEM helper
sha2          = "0.10"
typenum       = "1"

# Ed25519Pod specific dependencies:
plonky2_ed25519 = {git = "https://github.com/ainta/plonky2-ed25519"}
ssh-key = { version = "0.6.7", features = ["ed25519"] }

[features]
default = []
metrics = ["pod2/metrics"]
time = ["pod2/time"]<|MERGE_RESOLUTION|>--- conflicted
+++ resolved
@@ -8,18 +8,13 @@
 anyhow = "1.0.56"
 plonky2 = { git = "https://github.com/0xPolygonZero/plonky2" }
 base64 = "0.22.1"
-<<<<<<< HEAD
-# we use a specific commit to avoid breaking changes in the interfaces, updating
-# to latest pod2 version from time to time.
-pod2 = { git="https://github.com/0xPARC/pod2", rev="c66506c04871dd87c40284de31490e33e2179804" }
-=======
+
 serde = "1.0.219"
 serde_json = "1.0.140"
 
 # we use a specific commit to avoid breaking changes in the interfaces, updating
 # to latest pod2 version from time to time.
 pod2 = { git="https://github.com/0xPARC/pod2", rev="0541817116b3d45e88f3f9965877f24791e7f298" }
->>>>>>> bad3b804
 
 # EcdsaPod specific dependencies:
 plonky2_ecdsa = {git = "https://github.com/ainta/plonky2-ecdsa"}
@@ -29,7 +24,6 @@
 plonky2_sha256 = { git = "https://github.com/ainta/plonky2-sha256" }
 plonky2_u32 = { git = "https://github.com/ax0/plonky2-u32" }
 
-serde         = { version = "1", features = ["derive"] }
 serde_cbor    = "0.11"
 p256          = { version = "0.13.2", features = ["ecdsa", "pkcs8"] }
 generic-array = "0.13"                  # for 32-byte arrays
@@ -38,9 +32,6 @@
 sha2          = "0.10"
 typenum       = "1"
 
-# Ed25519Pod specific dependencies:
-plonky2_ed25519 = {git = "https://github.com/ainta/plonky2-ed25519"}
-ssh-key = { version = "0.6.7", features = ["ed25519"] }
 
 [features]
 default = []
